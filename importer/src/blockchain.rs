use std::env;
use std::error::Error;
use std::fs;

use ethers::{
    etherscan::{
        account::{ERC20TokenTransferEvent, TokenQueryOption},
        Client as EtherscanClient,
    },
    providers::{Http, Provider},
    types::{Address, Chain, H256, U256},
};
use serde::Deserialize;
use std::collections::HashMap;
use std::path::Path;

/// Configuration for connecting to the Arbitrum network.
#[derive(Debug, Deserialize)]
pub struct Config {
    pub rpc_url: String,
}

impl Config {
    /// Load configuration from the `ARBITRUM_RPC_URL` environment variable or
    /// from the provided config file. The file format is inferred from the
    /// extension and may be TOML, YAML or JSON. If `path` is `None`,
    /// `config.toml` will be attempted.
    pub fn load(path: Option<&str>) -> Result<Self, Box<dyn Error>> {
        if let Ok(url) = env::var("ARBITRUM_RPC_URL") {
            return Ok(Self { rpc_url: url });
        }

        let path = path.unwrap_or("config.toml");
        let contents = fs::read_to_string(path)?;
        let ext = Path::new(path)
            .extension()
            .and_then(|e| e.to_str())
            .unwrap_or("toml");
        let cfg = match ext {
            "json" => serde_json::from_str(&contents)?,
            "yaml" | "yml" => serde_yaml::from_str(&contents)?,
            _ => toml::from_str(&contents)?,
        };
        Ok(cfg)
    }
}

/// Create an ethers HTTP provider using the supplied configuration.
pub async fn provider(cfg: &Config) -> Result<Provider<Http>, Box<dyn Error>> {
    let provider = Provider::<Http>::try_from(cfg.rpc_url.as_str())?;
    Ok(provider)
}

/// Create an [`EtherscanClient`] for the Arbitrum network using an optional API key.
pub fn etherscan_client(_cfg: &Config) -> Result<EtherscanClient, Box<dyn Error>> {
    Ok(EtherscanClient::new_from_opt_env(Chain::Arbitrum)?)
}

/// Simplified transaction information returned by [`fetch_transactions`].
#[derive(Clone, Debug, serde::Serialize)]
pub struct Transaction {
    pub hash: H256,
    pub block_number: u64,
    pub timestamp: u64,
    pub from: Address,
    pub to: Option<Address>,
    pub value: U256,
    /// Optional tag for the from address
    pub from_tag: Option<String>,
    /// Optional tag for the to address
    pub to_tag: Option<String>,
    /// ERC-20 token transfers associated with this transaction
    pub transfers: Vec<Erc20Transfer>,
}

/// Details for a single ERC-20 token transfer
#[derive(Clone, Debug, serde::Serialize)]
pub struct Erc20Transfer {
    pub token_contract: Address,
    pub from: Address,
    pub to: Option<Address>,
    pub value: U256,
    pub token_name: String,
    pub token_symbol: String,
    pub token_decimal: String,
}

/// Mapping from addresses to service names for tagging transactions
#[derive(Debug, Deserialize)]
pub struct Tags(pub HashMap<Address, String>);

impl Tags {
    /// Load tags from the given file path. The format is inferred from the
    /// extension and may be TOML, JSON, or YAML.
    pub fn load(path: &Path) -> Result<Self, Box<dyn Error>> {
        let contents = fs::read_to_string(path)?;
        let map: HashMap<Address, String> = match path.extension().and_then(|e| e.to_str()) {
            Some("json") => serde_json::from_str(&contents)?,
            Some("toml") => toml::from_str(&contents)?,
            _ => serde_yaml::from_str(&contents)?,
        };
        Ok(Self(map))
    }

    fn tag_for(&self, addr: &Address) -> Option<String> {
        self.0.get(addr).cloned()
    }
}

fn group_transfers(events: Vec<ERC20TokenTransferEvent>) -> HashMap<H256, Vec<Erc20Transfer>> {
    let mut map: HashMap<H256, Vec<Erc20Transfer>> = HashMap::new();
    for ev in events {
        let transfer = Erc20Transfer {
            token_contract: ev.contract_address,
            from: ev.from,
            to: ev.to,
            value: ev.value,
            token_name: ev.token_name,
            token_symbol: ev.token_symbol,
            token_decimal: ev.token_decimal,
        };
        map.entry(ev.hash).or_default().push(transfer);
    }
    map
}

/// Apply tags to transactions by looking up the from and to addresses in the
/// provided [`Tags`] mapping.
pub fn apply_tags(txs: &mut [Transaction], tags: &Tags) {
    for tx in txs {
        tx.from_tag = tags.tag_for(&tx.from);
        if let Some(to) = tx.to {
            tx.to_tag = tags.tag_for(&to);
        }
    }
}

/// Retrieve all normal transactions for the given address using the provided [`EtherscanClient`].
pub async fn fetch_transactions(
    client: &EtherscanClient,
    address: Address,
) -> Result<Vec<Transaction>, Box<dyn Error>> {
    let txs = client.get_transactions(&address, None).await?;
    let events = client
        .get_erc20_token_transfer_events(TokenQueryOption::ByAddress(address), None)
        .await?;
    let mut transfers = group_transfers(events);
    let mut result = Vec::new();

    for tx in txs {
        let hash = match tx.hash.value().copied() {
            Some(hash) => hash,
            None => continue, // skip malformed entries
        };
        let from = match tx.from.value().copied() {
            Some(addr) => addr,
            None => continue,
        };

        let block_number = tx
            .block_number
            .as_number()
            .map(|n| n.as_u64())
            .unwrap_or_default();
        let timestamp = tx.time_stamp.parse::<u64>().unwrap_or_default();

        result.push(Transaction {
            hash,
            block_number,
            timestamp,
            from,
            to: tx.to,
            value: tx.value,
            from_tag: None,
            to_tag: None,
            transfers: transfers.remove(&hash).unwrap_or_default(),
        });
    }

    Ok(result)
}

#[cfg(test)]
mod tests {
    use super::*;

    use ethers::etherscan::Client as EtherscanClient;

    #[test]
    fn transaction_with_transfer() {
        let transfer = Erc20Transfer {
            token_contract: Address::zero(),
            from: Address::zero(),
            to: Some(Address::zero()),
            value: U256::from(1u64),
            token_name: "TEST".to_string(),
            token_symbol: "TST".to_string(),
            token_decimal: "18".to_string(),
        };

        let tx = Transaction {
            hash: H256::zero(),
            block_number: 1,
            timestamp: 0,
            from: Address::zero(),
            to: None,
            value: U256::zero(),
            from_tag: None,
            to_tag: None,
            transfers: vec![transfer.clone()],
        };

        assert_eq!(tx.transfers.len(), 1);
        assert_eq!(tx.transfers[0].token_symbol, transfer.token_symbol);
    }

    #[test]
    fn apply_tags_assigns_values() {
        let mut txs = vec![Transaction {
            hash: H256::zero(),
            block_number: 0,
            timestamp: 0,
            from: Address::repeat_byte(0x11),
            to: Some(Address::repeat_byte(0x22)),
            value: U256::zero(),
            from_tag: None,
            to_tag: None,
            transfers: Vec::new(),
        }];

        let mut map = HashMap::new();
        map.insert(Address::repeat_byte(0x11), "alice".to_string());
        map.insert(Address::repeat_byte(0x22), "bob".to_string());
        let tags = Tags(map);

        apply_tags(&mut txs, &tags);

        assert_eq!(txs[0].from_tag.as_deref(), Some("alice"));
        assert_eq!(txs[0].to_tag.as_deref(), Some("bob"));
    }

<<<<<<< HEAD
    #[tokio::test]
    async fn fetch_transactions_uses_client() {
        let client = EtherscanClient::builder()
            .chain(Chain::Arbitrum).unwrap()
            .with_api_url("http://127.0.0.1:0/api").unwrap()
            .with_url("http://127.0.0.1:0").unwrap()
            .build().unwrap();

        let res = fetch_transactions(&client, Address::zero()).await;
        assert!(res.is_err());
=======
    #[test]
    fn config_loads_toml_and_yaml() {
        let toml_cfg = Config::load(Some("../examples/config.sample.toml")).expect("load toml");
        let yaml_cfg = Config::load(Some("../examples/config.sample.yml")).expect("load yaml");
        assert_eq!(toml_cfg.rpc_url, yaml_cfg.rpc_url);
>>>>>>> 65eea83d
    }
}<|MERGE_RESOLUTION|>--- conflicted
+++ resolved
@@ -239,7 +239,6 @@
         assert_eq!(txs[0].to_tag.as_deref(), Some("bob"));
     }
 
-<<<<<<< HEAD
     #[tokio::test]
     async fn fetch_transactions_uses_client() {
         let client = EtherscanClient::builder()
@@ -250,12 +249,11 @@
 
         let res = fetch_transactions(&client, Address::zero()).await;
         assert!(res.is_err());
-=======
+    }
     #[test]
     fn config_loads_toml_and_yaml() {
         let toml_cfg = Config::load(Some("../examples/config.sample.toml")).expect("load toml");
         let yaml_cfg = Config::load(Some("../examples/config.sample.yml")).expect("load yaml");
         assert_eq!(toml_cfg.rpc_url, yaml_cfg.rpc_url);
->>>>>>> 65eea83d
     }
 }